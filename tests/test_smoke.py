--- conflicted
+++ resolved
@@ -3148,11 +3148,8 @@
     run_one_test(test)
 
 
-<<<<<<< HEAD
-@pytest.mark.no_fluidstack
-=======
+
 @pytest.mark.azure
->>>>>>> 92727c75
 def test_azure_start_stop_two_nodes():
     name = _get_cluster_name()
     test = Test(
