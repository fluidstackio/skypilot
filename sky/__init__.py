"""The SkyPilot package."""
import os

# Replaced with the current commit when building the wheels.
__commit__ = '{{SKYPILOT_COMMIT_SHA}}'
__version__ = '1.0.0-dev0'
__root_dir__ = os.path.dirname(os.path.abspath(__file__))

# Keep this order to avoid cyclic imports
from sky import backends
from sky import benchmark
from sky import clouds
from sky.clouds.service_catalog import list_accelerators
from sky.dag import Dag
from sky.execution import launch, exec, spot_launch  # pylint: disable=redefined-builtin
from sky.resources import Resources
from sky.task import Task
from sky.optimizer import Optimizer, OptimizeTarget
from sky.data import Storage, StorageMode, StoreType
from sky.status_lib import ClusterStatus
from sky.skylet.job_lib import JobStatus
from sky.core import (status, start, stop, down, autostop, queue, cancel,
                      tail_logs, download_logs, job_status, spot_queue,
                      spot_status, spot_cancel, storage_ls, storage_delete,
                      cost_report)

# Aliases.
IBM = clouds.IBM
AWS = clouds.AWS
Azure = clouds.Azure
GCP = clouds.GCP
Lambda = clouds.Lambda
SCP = clouds.SCP
Local = clouds.Local
Kubernetes = clouds.Kubernetes
OCI = clouds.OCI
Fluidstack = clouds.Fluidstack
optimize = Optimizer.optimize

__all__ = [
    '__version__',
    'AWS',
    'Azure',
    'GCP',
    'IBM',
    'Kubernetes',
    'Lambda',
    'Local',
    'OCI',
<<<<<<< HEAD
    'Fluidstack',
=======
    'SCP',
>>>>>>> 4045cf34
    'Optimizer',
    'OptimizeTarget',
    'backends',
    'benchmark',
    'list_accelerators',
    '__root_dir__',
    'Storage',
    'StorageMode',
    'StoreType',
    'ClusterStatus',
    'JobStatus',
    # APIs
    'Dag',
    'Task',
    'Resources',
    # execution APIs
    'launch',
    'exec',
    'spot_launch',
    # core APIs
    'status',
    'start',
    'stop',
    'down',
    'autostop',
    'cost_report',
    # core APIs Job Management
    'queue',
    'cancel',
    'tail_logs',
    'download_logs',
    'job_status',
    # core APIs Spot Job Management
    'spot_queue',
    'spot_status',  # Deprecated (alias for spot_queue)
    'spot_cancel',
    # core APIs Storage Management
    'storage_ls',
    'storage_delete',
]<|MERGE_RESOLUTION|>--- conflicted
+++ resolved
@@ -2,8 +2,8 @@
 import os
 
 # Replaced with the current commit when building the wheels.
-__commit__ = '{{SKYPILOT_COMMIT_SHA}}'
-__version__ = '1.0.0-dev0'
+__commit__ = "{{SKYPILOT_COMMIT_SHA}}"
+__version__ = "1.0.0-dev0"
 __root_dir__ = os.path.dirname(os.path.abspath(__file__))
 
 # Keep this order to avoid cyclic imports
@@ -19,10 +19,24 @@
 from sky.data import Storage, StorageMode, StoreType
 from sky.status_lib import ClusterStatus
 from sky.skylet.job_lib import JobStatus
-from sky.core import (status, start, stop, down, autostop, queue, cancel,
-                      tail_logs, download_logs, job_status, spot_queue,
-                      spot_status, spot_cancel, storage_ls, storage_delete,
-                      cost_report)
+from sky.core import (
+    status,
+    start,
+    stop,
+    down,
+    autostop,
+    queue,
+    cancel,
+    tail_logs,
+    download_logs,
+    job_status,
+    spot_queue,
+    spot_status,
+    spot_cancel,
+    storage_ls,
+    storage_delete,
+    cost_report,
+)
 
 # Aliases.
 IBM = clouds.IBM
@@ -38,57 +52,54 @@
 optimize = Optimizer.optimize
 
 __all__ = [
-    '__version__',
-    'AWS',
-    'Azure',
-    'GCP',
-    'IBM',
-    'Kubernetes',
-    'Lambda',
-    'Local',
-    'OCI',
-<<<<<<< HEAD
-    'Fluidstack',
-=======
-    'SCP',
->>>>>>> 4045cf34
-    'Optimizer',
-    'OptimizeTarget',
-    'backends',
-    'benchmark',
-    'list_accelerators',
-    '__root_dir__',
-    'Storage',
-    'StorageMode',
-    'StoreType',
-    'ClusterStatus',
-    'JobStatus',
+    "__version__",
+    "AWS",
+    "Azure",
+    "GCP",
+    "IBM",
+    "Kubernetes",
+    "Lambda",
+    "Local",
+    "OCI",
+    "Fluidstack",
+    "SCP",
+    "Optimizer",
+    "OptimizeTarget",
+    "backends",
+    "benchmark",
+    "list_accelerators",
+    "__root_dir__",
+    "Storage",
+    "StorageMode",
+    "StoreType",
+    "ClusterStatus",
+    "JobStatus",
     # APIs
-    'Dag',
-    'Task',
-    'Resources',
+    "Dag",
+    "Task",
+    "Resources",
     # execution APIs
-    'launch',
-    'exec',
-    'spot_launch',
+    "launch",
+    "exec",
+    "spot_launch",
     # core APIs
-    'status',
-    'start',
-    'stop',
-    'down',
-    'autostop',
-    'cost_report',
+    "status",
+    "start",
+    "stop",
+    "down",
+    "autostop",
+    "cost_report",
     # core APIs Job Management
-    'queue',
-    'cancel',
-    'tail_logs',
-    'download_logs',
-    'job_status',
+    "queue",
+    "cancel",
+    "tail_logs",
+    "download_logs",
+    "job_status",
     # core APIs Spot Job Management
-    'spot_queue',
-    'spot_status',  # Deprecated (alias for spot_queue)
-    'spot_cancel',
+    "spot_queue",
+    "spot_status",  # Deprecated (alias for spot_queue)
+    "spot_cancel",
     # core APIs Storage Management
-    'storage_ls',
-    'storage_delete',
+    "storage_ls",
+    "storage_delete",
 ]