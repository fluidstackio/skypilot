--- conflicted
+++ resolved
@@ -781,21 +781,6 @@
                                                         region, zones, dryrun)
     config_dict = {}
 
-<<<<<<< HEAD
-    azure_subscription_id = None
-    if isinstance(cloud, clouds.Azure):
-        azure_subscription_id = cloud.get_project_id(dryrun=dryrun)
-
-    gcp_project_id = None
-    if isinstance(cloud, clouds.GCP):
-        gcp_project_id = cloud.get_project_id(dryrun=dryrun)
-
-    fluidstack_username = 'ubuntu'
-    if isinstance(cloud, clouds.Fluidstack):
-        fluidstack_username = cloud.default_username(to_provision.region)
-
-=======
->>>>>>> ff8770ea
     specific_reservations = set(
         skypilot_config.get_nested(
             (str(to_provision.cloud).lower(), 'specific_reservations'), set()))
@@ -884,9 +869,6 @@
                 # The reservation pools that specified by the user. This is
                 # currently only used by GCP.
                 'specific_reservations': specific_reservations,
-
-                # Fluidstack only:
-                'fluidstack_username': fluidstack_username,
 
                 # Conda setup
                 'conda_installation_commands':
