--- conflicted
+++ resolved
@@ -73,10 +73,9 @@
     {{ conda_installation_commands }}
     (type -a python | grep -q python3) || echo 'alias python=python3' >> ~/.bashrc;
     (type -a pip | grep -q pip3) || echo 'alias pip=pip3' >> ~/.bashrc;
-<<<<<<< HEAD
+
     which conda > /dev/null 2>&1 || (wget -nc https://repo.anaconda.com/miniconda/Miniconda3-py310_23.10.0-1-Linux-x86_64.sh && bash Miniconda3-py310_23.10.0-1-Linux-x86_64.sh  -b && eval "$(~/miniconda3/bin/conda shell.bash hook)" && conda init && conda config --set auto_activate_base true);
-=======
->>>>>>> c42096fb
+
     source ~/.bashrc;
     (pip3 list | grep ray | grep {{ray_version}} 2>&1 > /dev/null || pip3 install -U ray[default]=={{ray_version}}) && mkdir -p ~/sky_workdir && mkdir -p ~/.sky/sky_app && touch ~/.sudo_as_admin_successful;
     (pip3 list | grep skypilot && [ "$(cat {{sky_remote_path}}/current_sky_wheel_hash)" == "{{sky_wheel_hash}}" ]) || (pip3 uninstall skypilot -y; pip3 install "$(echo {{sky_remote_path}}/{{sky_wheel_hash}}/skypilot-{{sky_version}}*.whl)" && echo "{{sky_wheel_hash}}" > {{sky_remote_path}}/current_sky_wheel_hash || exit 1);
