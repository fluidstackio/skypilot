"""Module to enable a single SkyPilot key for all VMs in each cloud.

The `setup_<cloud>_authentication` functions will be called on every cluster
provisioning request.

Specifically, after the ray yaml template file `<cloud>-ray.yml.j2` is filled in
with resource specific information, these functions are called with the filled
in ray yaml config as input,
1. Replace the placeholders in the ray yaml file `skypilot:ssh_user` and
   `skypilot:ssh_public_key_content` with the actual username and public key
   content, i.e., `_replace_ssh_info_in_config`.
2. Setup the `authorized_keys` on the remote VM with the public key content,
   by cloud-init or directly using cloud provider's API.

The local machine's public key should not be uploaded to the
`~/.ssh/sky-key.pub` on the remote VM, because it will cause private/public
key pair mismatch when the user tries to launch new VM from that remote VM
using SkyPilot, e.g., the node is used as a spot controller. (Lambda cloud
is an exception, due to the limitation of the cloud provider. See the
comments in setup_lambda_authentication)
"""
import copy
import functools
import os
import re
import socket
import subprocess
import sys
from typing import Any, Dict, Tuple
import uuid

import colorama
from cryptography.hazmat.primitives import serialization
from cryptography.hazmat.primitives.asymmetric import rsa
from cryptography.hazmat.backends import default_backend
import yaml

from sky import clouds
from sky import sky_logging
from sky.adaptors import gcp, ibm
from sky.utils import common_utils
from sky.utils import subprocess_utils
from sky.utils import ux_utils
from sky.skylet.providers.lambda_cloud import lambda_utils

logger = sky_logging.init_logger(__name__)

# TODO: Should tolerate if gcloud is not installed. Also,
# https://pypi.org/project/google-api-python-client/ recommends
# using Cloud Client Libraries for Python, where possible, for new code
# development.

MAX_TRIALS = 64
# TODO(zhwu): Support user specified key pair.
PRIVATE_SSH_KEY_PATH = '~/.ssh/sky-key'
PUBLIC_SSH_KEY_PATH = '~/.ssh/sky-key.pub'


def _generate_rsa_key_pair() -> Tuple[str, str]:
    key = rsa.generate_private_key(backend=default_backend(),
                                   public_exponent=65537,
                                   key_size=2048)

    private_key = key.private_bytes(
        encoding=serialization.Encoding.PEM,
        format=serialization.PrivateFormat.TraditionalOpenSSL,
        encryption_algorithm=serialization.NoEncryption()).decode(
            'utf-8').strip()

    public_key = key.public_key().public_bytes(
        serialization.Encoding.OpenSSH,
        serialization.PublicFormat.OpenSSH).decode('utf-8').strip()

    return public_key, private_key


def _save_key_pair(private_key_path: str, public_key_path: str,
                   private_key: str, public_key: str) -> None:
    private_key_dir = os.path.dirname(private_key_path)
    os.makedirs(private_key_dir, exist_ok=True)

    with open(
            private_key_path,
            'w',
            opener=functools.partial(os.open, mode=0o600),
    ) as f:
        f.write(private_key)

    with open(public_key_path, 'w') as f:
        f.write(public_key)


def get_or_generate_keys() -> Tuple[str, str]:
    """Returns the aboslute private and public key paths."""
    private_key_path = os.path.expanduser(PRIVATE_SSH_KEY_PATH)
    public_key_path = os.path.expanduser(PUBLIC_SSH_KEY_PATH)
    if not os.path.exists(private_key_path):
        public_key, private_key = _generate_rsa_key_pair()
        _save_key_pair(private_key_path, public_key_path, private_key,
                       public_key)
    else:
        # FIXME(skypilot): ran into failing this assert once, but forgot the
        # reproduction (has private key; but has not generated public key).
        #   AssertionError: /home/ubuntu/.ssh/sky-key.pub
        assert os.path.exists(public_key_path), (
            'Private key found, but associated public key '
            f'{public_key_path} does not exist.')
    return private_key_path, public_key_path


def _replace_ssh_info_in_config(config: Dict[str, Any],
                                public_key: str) -> Dict[str, Any]:
    config_str = common_utils.dump_yaml_str(config)
    config_str = config_str.replace('skypilot:ssh_user',
                                    config['auth']['ssh_user'])
    config_str = config_str.replace('skypilot:ssh_public_key_content',
                                    public_key)
    config = yaml.safe_load(config_str)
    return config


def setup_aws_authentication(config: Dict[str, Any]) -> Dict[str, Any]:
    _, public_key_path = get_or_generate_keys()
    with open(public_key_path, 'r') as f:
        public_key = f.read().strip()
    config = _replace_ssh_info_in_config(config, public_key)
    return config


# Snippets of code inspired from
# https://github.com/ray-project/ray/blob/master/python/ray/autoscaler/_private/gcp/config.py
# Takes in config, a yaml dict and outputs a postprocessed dict
# TODO(weilin): refactor the implementation to incorporate Ray autoscaler to
# avoid duplicated codes.
# Retry for the GCP as sometimes there will be connection reset by peer error.
@common_utils.retry
def setup_gcp_authentication(config: Dict[str, Any]) -> Dict[str, Any]:
    _, public_key_path = get_or_generate_keys()
    with open(public_key_path, 'r') as f:
        public_key = f.read().strip()
    config = copy.deepcopy(config)

    project_id = config['provider']['project_id']
    compute = gcp.build('compute',
                        'v1',
                        credentials=None,
                        cache_discovery=False)

    try:
        project = compute.projects().get(project=project_id).execute()
    except gcp.http_error_exception() as e:
        # Can happen for a new project where Compute Engine API is disabled.
        #
        # Example message:
        # 'Compute Engine API has not been used in project 123456 before
        # or it is disabled. Enable it by visiting
        # https://console.developers.google.com/apis/api/compute.googleapis.com/overview?project=123456
        # then retry. If you enabled this API recently, wait a few minutes for
        # the action to propagate to our systems and retry.'
        if ' API has not been used in project' in e.reason:
            match = re.fullmatch(r'(.+)(https://.*project=\d+) (.+)', e.reason)
            if match is None:
                raise  # This should not happen.
            yellow = colorama.Fore.YELLOW
            reset = colorama.Style.RESET_ALL
            bright = colorama.Style.BRIGHT
            dim = colorama.Style.DIM
            logger.error(
                f'{yellow}Certain GCP APIs are disabled for the GCP project '
                f'{project_id}.{reset}')
            logger.error('Details:')
            logger.error(f'{dim}{match.group(1)}{reset}\n'
                         f'{dim}    {match.group(2)}{reset}\n'
                         f'{dim}{match.group(3)}{reset}')
            logger.error(
                f'{yellow}To fix, enable these APIs by running:{reset} '
                f'{bright}sky check{reset}')
            sys.exit(1)
        else:
            raise
    except socket.timeout:
        logger.error('Socket timed out when trying to get the GCP project. '
                     'Please check your network connection.')
        raise

    project_oslogin: str = next(  # type: ignore
        (item for item in project['commonInstanceMetadata'].get('items', [])
         if item['key'] == 'enable-oslogin'), {}).get('value', 'False')

    if project_oslogin.lower() == 'true':
        logger.info(
            f'OS Login is enabled for GCP project {project_id}. Running '
            'additional authentication steps.')

        # Try to get the os-login user from `gcloud`, as this is the most
        # accurate way to figure out how this gcp user is meant to log in.
        proc = subprocess.run(
            'gcloud compute os-login describe-profile --format yaml',
            shell=True,
            stdout=subprocess.PIPE,
            check=False)
        os_login_username = None
        if proc.returncode == 0:
            try:
                profile = yaml.safe_load(proc.stdout)
                username = profile['posixAccounts'][0]['username']
                if username:
                    os_login_username = username
            except Exception as e:  # pylint: disable=broad-except
                logger.debug('Failed to parse gcloud os-login profile.\n'
                             f'{common_utils.format_exception(e)}')
                pass

        if os_login_username is None:
            # As a fallback, read the account information from the credential
            # file. This works most of the time, but fails if the user's
            # os-login username is not a straightforward translation of their
            # email address, for example because their email address changed
            # within their google workspace after the os-login credentials
            # were established.
            config_path = os.path.expanduser(clouds.gcp.GCP_CONFIG_PATH)
            sky_backup_config_path = os.path.expanduser(
                clouds.gcp.GCP_CONFIG_SKY_BACKUP_PATH)
            assert os.path.exists(sky_backup_config_path), (
                'GCP credential backup file '
                f'{sky_backup_config_path!r} does not exist.')

            with open(sky_backup_config_path, 'r') as infile:
                for line in infile:
                    if line.startswith('account'):
                        account = line.split('=')[1].strip()
                        break
                else:
                    with ux_utils.print_exception_no_traceback():
                        raise RuntimeError(
                            'GCP authentication failed, as the oslogin is '
                            f'enabled but the file {config_path} does not '
                            'contain the account information.')
            os_login_username = account.replace('@', '_').replace('.', '_')
        config['auth']['ssh_user'] = os_login_username

        # Add ssh key to GCP with oslogin
        subprocess.run(
            'gcloud compute os-login ssh-keys add '
            f'--key-file={public_key_path}',
            check=True,
            shell=True,
            stdout=subprocess.DEVNULL)
        # Enable ssh port for all the instances
        enable_ssh_cmd = ('gcloud compute firewall-rules create '
                          'allow-ssh-ingress-from-iap '
                          '--direction=INGRESS '
                          '--action=allow '
                          '--rules=tcp:22 '
                          '--source-ranges=0.0.0.0/0')
        proc = subprocess.run(enable_ssh_cmd,
                              check=False,
                              shell=True,
                              stdout=subprocess.DEVNULL,
                              stderr=subprocess.PIPE)
        if proc.returncode != 0 and 'already exists' not in proc.stderr.decode(
                'utf-8'):
            subprocess_utils.handle_returncode(proc.returncode, enable_ssh_cmd,
                                               'Failed to enable ssh port.',
                                               proc.stderr.decode('utf-8'))
    return _replace_ssh_info_in_config(config, public_key)


def setup_azure_authentication(config: Dict[str, Any]) -> Dict[str, Any]:
    _, public_key_path = get_or_generate_keys()
    with open(public_key_path, 'r') as f:
        public_key = f.read().strip()
    return _replace_ssh_info_in_config(config, public_key)


def setup_lambda_authentication(config: Dict[str, Any]) -> Dict[str, Any]:
    get_or_generate_keys()

    # Ensure ssh key is registered with Lambda Cloud
    lambda_client = lambda_utils.LambdaCloudClient()
    public_key_path = os.path.expanduser(PUBLIC_SSH_KEY_PATH)
    with open(public_key_path, 'r') as f:
        public_key = f.read().strip()
    prefix = f'sky-key-{common_utils.get_user_hash()}'
    name, exists = lambda_client.get_unique_ssh_key_name(prefix, public_key)
    if not exists:
        lambda_client.register_ssh_key(name, public_key)

    # Need to use ~ relative path because Ray uses the same
    # path for finding the public key path on both local and head node.
    config['auth']['ssh_public_key'] = PUBLIC_SSH_KEY_PATH

    # TODO(zhwu): we need to avoid uploading the public ssh key to the
    # nodes, as that will cause problem when the node is used as spot
    # controller, i.e., the public and private key on the node may
    # not match.
    file_mounts = config['file_mounts']
    file_mounts[PUBLIC_SSH_KEY_PATH] = PUBLIC_SSH_KEY_PATH
    config['file_mounts'] = file_mounts

    return config


def setup_ibm_authentication(config):
    """ registers keys if they do not exist in sky folder
    and updates config file.
    keys default location: '~/.ssh/sky-key' and '~/.ssh/sky-key.pub'
    """

    def _get_unique_key_name():
        suffix_len = 10
        return f'skypilot-key-{str(uuid.uuid4())[:suffix_len]}'

    client = ibm.client(region=config['provider']['region'])
    resource_group_id = config['provider']['resource_group_id']

    _, public_key_path = get_or_generate_keys()
    with open(os.path.abspath(os.path.expanduser(public_key_path)),
              'r',
              encoding='utf-8') as file:
        ssh_key_data = file.read().strip()
    # pylint: disable=E1136
    try:
        res = client.create_key(public_key=ssh_key_data,
                                name=_get_unique_key_name(),
                                resource_group={
                                    'id': resource_group_id
                                },
                                type='rsa').get_result()
        vpc_key_id = res['id']
        logger.debug(f'Created new key: {res["name"]}')

    except ibm.ibm_cloud_sdk_core.ApiException as e:
        if 'Key with fingerprint already exists' in e.message:
            for key in client.list_keys().result['keys']:
                if (ssh_key_data in key['public_key'] or
                        key['public_key'] in ssh_key_data):
                    vpc_key_id = key['id']
                    logger.debug(f'Reusing key:{key["name"]}, '
                                 f'matching existing public key.')
                    break
        elif 'Key with name already exists' in e.message:
            raise Exception("""a key with chosen name
                already registered in the specified region""") from e
        else:
            raise Exception('Failed to register a key') from e

    config['auth']['ssh_private_key'] = PRIVATE_SSH_KEY_PATH

    for node_type in config['available_node_types']:
        config['available_node_types'][node_type]['node_config'][
            'key_id'] = vpc_key_id

    # Add public key path to file mounts
    file_mounts = config['file_mounts']
    file_mounts[PUBLIC_SSH_KEY_PATH] = PUBLIC_SSH_KEY_PATH
    config['file_mounts'] = file_mounts

    return config


# Apr, 2023 by Hysun(hysun.he@oracle.com): Added support for OCI
def setup_oci_authentication(config: Dict[str, Any]) -> Dict[str, Any]:
    _, public_key_path = get_or_generate_keys()
    with open(public_key_path, 'r') as f:
        public_key = f.read().strip()

    return _replace_ssh_info_in_config(config, public_key)


def setup_scp_authentication(config: Dict[str, Any]) -> Dict[str, Any]:
    _, public_key_path = get_or_generate_keys()
    with open(public_key_path, 'r') as f:
        public_key = f.read().strip()
    return _replace_ssh_info_in_config(config, public_key)


<<<<<<< HEAD
=======
def setup_fluidstack_authentication(config: Dict[str, Any]) -> Dict[str, Any]:
    get_or_generate_keys()

    client = fluidstack_utils.FluidstackClient()
    public_key_path = os.path.expanduser(PUBLIC_SSH_KEY_PATH)
    public_key = None
    with open(public_key_path, 'r') as f:
        public_key = f.read()
    client.get_or_add_ssh_key(public_key)

    # Need to use ~ relative path because Ray uses the same
    # path for finding the public key path on both local and head node.
    config['auth']['ssh_public_key'] = PUBLIC_SSH_KEY_PATH

    file_mounts = config['file_mounts']
    file_mounts[PUBLIC_SSH_KEY_PATH] = PUBLIC_SSH_KEY_PATH
    config['file_mounts'] = file_mounts
    return config


>>>>>>> a8902739
def setup_kubernetes_authentication(config: Dict[str, Any]) -> Dict[str, Any]:
    get_or_generate_keys()

    # Run kubectl command to add the public key to the cluster.
    public_key_path = os.path.expanduser(PUBLIC_SSH_KEY_PATH)
    key_label = clouds.Kubernetes.SKY_SSH_KEY_SECRET_NAME
    cmd = f'kubectl create secret generic {key_label} ' \
          f'--from-file=ssh-publickey={public_key_path}'
    try:
        subprocess.check_output(cmd, stderr=subprocess.STDOUT, shell=True)
    except subprocess.CalledProcessError as e:
        output = e.output.decode('utf-8')
        suffix = f'\nError message: {output}'
        if 'already exists' in output:
            logger.debug(
                f'Key {key_label} already exists in the cluster, using it...')
        elif any(err in output for err in ['connection refused', 'timeout']):
            with ux_utils.print_exception_no_traceback():
                raise ConnectionError(
                    'Failed to connect to the cluster. Check if your '
                    'cluster is running, your kubeconfig is correct '
                    'and you can connect to it using: '
                    f'kubectl get namespaces.{suffix}') from e
        else:
            logger.error(suffix)
            raise

    return config<|MERGE_RESOLUTION|>--- conflicted
+++ resolved
@@ -42,6 +42,7 @@
 from sky.utils import subprocess_utils
 from sky.utils import ux_utils
 from sky.skylet.providers.lambda_cloud import lambda_utils
+from sky.skylet.providers.fluidstack import fluidstack_utils
 
 logger = sky_logging.init_logger(__name__)
 
@@ -375,8 +376,6 @@
     return _replace_ssh_info_in_config(config, public_key)
 
 
-<<<<<<< HEAD
-=======
 def setup_fluidstack_authentication(config: Dict[str, Any]) -> Dict[str, Any]:
     get_or_generate_keys()
 
@@ -397,7 +396,6 @@
     return config
 
 
->>>>>>> a8902739
 def setup_kubernetes_authentication(config: Dict[str, Any]) -> Dict[str, Any]:
     get_or_generate_keys()
 
