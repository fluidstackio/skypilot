import logging
from threading import RLock
from sky import authentication as auth
from sky import authentication as auth
from sky.utils import command_runner
from sky.utils import subprocess_utils
from sky.utils import ux_utils
from sky.utils import common_utils
import os
from ray.autoscaler.node_provider import NodeProvider
from ray.autoscaler.tags import TAG_RAY_CLUSTER_NAME
<<<<<<< HEAD
from sky.skylet.providers.fluidstack import fluidstack_utils
import json
=======
from sky.skylet.providers.fluidstack.fluidstack_utils import (
    FluidstackClient,
    FluidstackAPIError,
)
>>>>>>> a8902739
import time

logger = logging.getLogger(__name__)


def synchronized(f):

    def wrapper(self, *args, **kwargs):
        self.lock.acquire()
        try:
            return f(self, *args, **kwargs)
        finally:
            self.lock.release()

    return wrapper


class FluidstackNodeProvider(NodeProvider):
    """Node Provider for FluffyCloud."""

    def __init__(self, provider_config, cluster_name):
        NodeProvider.__init__(self, provider_config, cluster_name)
        self.lock = RLock()
        self.cached_nodes = {}
        self.fluidstack_client = fluidstack_utils.FluidstackClient()
        # Load credentials
        public_key_path = os.path.expanduser(auth.PUBLIC_SSH_KEY_PATH)
        self.ssh_public_key = None
        with open(public_key_path, 'r') as f:
            self.ssh_public_key = f.read().strip()
        assert self.ssh_public_key is not None, 'Failed to load public key.'

    def _get_filtered_nodes(self, tag_filters):
        running_instances = self.fluidstack_client.list_instances()
        self.cached_nodes = {}
        if not tag_filters:
            for instance in running_instances:
                self.cached_nodes[instance['id']] = instance
            return self.cached_nodes

        for instance in running_instances:
            for key, value in tag_filters.items():
<<<<<<< HEAD
                if type(instance["tags"]) == str:
                    instance["tags"] = json.loads(instance["tags"])
                if instance["tags"].get(key, None) == value:
                    self.cached_nodes[instance["id"]] = instance
=======
                tag = instance['tags'].get(key, None)
                if tag and tag == value:
                    self.cached_nodes[instance['id']] = instance
>>>>>>> a8902739
        return self.cached_nodes

    def non_terminated_nodes(self, tag_filters):
        """Return a list of node ids filtered by the specified tags dict.

        This list must not include terminated nodes. For performance reasons,
        providers are allowed to cache the result of a call to
        non_terminated_nodes() to serve single-node queries
        (e.g. is_running(node_id)). This means that non_terminated_nodes()
        must be called again to refresh results.
        """
        nodes = self._get_filtered_nodes(tag_filters=tag_filters)
        return [
            k for k, instance in nodes.items()
<<<<<<< HEAD
            if instance['status'] not in ["Terminated", "Error Creating"]
=======
            if instance['status'] not in ['Terminated', 'Error Creating']
>>>>>>> a8902739
        ]

    def is_running(self, node_id):
        """Return whether the specified node is running."""
        return (self._get_cached_node(node_id=node_id) is not None and
<<<<<<< HEAD
                self._get_cached_node(node_id=node_id)["status"] == "Running")
=======
                self._get_cached_node(node_id=node_id)['status'] == 'Running')
>>>>>>> a8902739

    def is_terminated(self, node_id):
        """Return whether the specified node is terminated."""
        return self._get_cached_node(node_id=node_id) is None

    def node_tags(self, node_id):
        """Returns the tags of the given node (string dict)."""
        return self._get_cached_node(node_id=node_id)['tags']

    def external_ip(self, node_id):
        """Returns the external ip of the given node."""
<<<<<<< HEAD
        ip = self._get_cached_node(node_id=node_id)["ip"]
        if ip.lower() in ["pending", "provisioning"] or not ip:
=======
        ip = self._get_cached_node(node_id=node_id)['ip']
        if ip.lower() in ['pending', 'provisioning'] or not ip:
>>>>>>> a8902739
            return None
        return ip

    def internal_ip(self, node_id):
        """Returns the internal ip (Ray ip) of the given node."""
<<<<<<< HEAD
        ip = self._get_cached_node(node_id=node_id)["ip"]
        if ip.lower() in ["pending", "provisioning"] or not ip:
=======
        ip = self._get_cached_node(node_id=node_id)['ip']
        if ip.lower() in ['pending', 'provisioning'] or not ip:
>>>>>>> a8902739
            return None

        return ip

    def create_node(self, node_config, tags, count):
        """Creates a number of nodes within the namespace."""
        assert count == 1, count  # Only support 1-node clusters for now

        # Get the tags
        config_tags = node_config.get('tags', {}).copy()
        config_tags.update(tags)
        config_tags[TAG_RAY_CLUSTER_NAME] = self.cluster_name

        # Create node
        ttype = node_config['InstanceType']
        region = self.provider_config['region']
        vm_id = self.fluidstack_client.create_instance(
            instance_type=ttype, region=region, ssh_pub_key=self.ssh_public_key)

        if vm_id is None:
<<<<<<< HEAD
            raise fluidstack_utils.FluidstackAPIError(
                "Failed to launch instance.")
=======
            raise FluidstackAPIError('Failed to launch instance.')
>>>>>>> a8902739

        self.fluidstack_client.add_tags(vm_id, config_tags)
        instances = self.fluidstack_client.list_instances()
        for instance in instances:
            if instance['id'] == vm_id:
                instance['tags'] = config_tags
                self.cached_nodes[vm_id] = instance
        while True:
            time.sleep(30)
            instance = self.fluidstack_client.info(vm_id)
            if instance['status'] == 'Error Creating':
<<<<<<< HEAD
                raise fluidstack_utils.FluidstackAPIError(
                    "Failed to launch instance")
            if instance['status'] == "Running":
                break

        ########
        # TODO #
        ########
        # May need to poll list_instances() to wait for booting
        # to finish before returning.
=======
                raise FluidstackAPIError('Failed to launch instance')
            if instance['status'] == 'Running':
                break
>>>>>>> a8902739

    @synchronized
    def set_node_tags(self, node_id, tags):
        """Sets the tag values (string dict) for the specified node."""
        self.fluidstack_client.add_tags(node_id, tags)

    def terminate_node(self, node_id):
        """Terminates the specified node."""
        self.fluidstack_client.delete(node_id)

    def _get_node(self, node_id):
        self.fluidstack_client.info(node_id)

    def _get_cached_node(self, node_id):
        if node_id in self.cached_nodes:
            return self.cached_nodes[node_id]
        return self._get_node(node_id=node_id)<|MERGE_RESOLUTION|>--- conflicted
+++ resolved
@@ -2,22 +2,12 @@
 from threading import RLock
 from sky import authentication as auth
 from sky import authentication as auth
-from sky.utils import command_runner
-from sky.utils import subprocess_utils
-from sky.utils import ux_utils
-from sky.utils import common_utils
 import os
 from ray.autoscaler.node_provider import NodeProvider
 from ray.autoscaler.tags import TAG_RAY_CLUSTER_NAME
-<<<<<<< HEAD
+
 from sky.skylet.providers.fluidstack import fluidstack_utils
-import json
-=======
-from sky.skylet.providers.fluidstack.fluidstack_utils import (
-    FluidstackClient,
-    FluidstackAPIError,
-)
->>>>>>> a8902739
+
 import time
 
 logger = logging.getLogger(__name__)
@@ -60,16 +50,9 @@
 
         for instance in running_instances:
             for key, value in tag_filters.items():
-<<<<<<< HEAD
-                if type(instance["tags"]) == str:
-                    instance["tags"] = json.loads(instance["tags"])
-                if instance["tags"].get(key, None) == value:
-                    self.cached_nodes[instance["id"]] = instance
-=======
                 tag = instance['tags'].get(key, None)
                 if tag and tag == value:
                     self.cached_nodes[instance['id']] = instance
->>>>>>> a8902739
         return self.cached_nodes
 
     def non_terminated_nodes(self, tag_filters):
@@ -84,21 +67,13 @@
         nodes = self._get_filtered_nodes(tag_filters=tag_filters)
         return [
             k for k, instance in nodes.items()
-<<<<<<< HEAD
-            if instance['status'] not in ["Terminated", "Error Creating"]
-=======
             if instance['status'] not in ['Terminated', 'Error Creating']
->>>>>>> a8902739
         ]
 
     def is_running(self, node_id):
         """Return whether the specified node is running."""
         return (self._get_cached_node(node_id=node_id) is not None and
-<<<<<<< HEAD
-                self._get_cached_node(node_id=node_id)["status"] == "Running")
-=======
                 self._get_cached_node(node_id=node_id)['status'] == 'Running')
->>>>>>> a8902739
 
     def is_terminated(self, node_id):
         """Return whether the specified node is terminated."""
@@ -110,27 +85,16 @@
 
     def external_ip(self, node_id):
         """Returns the external ip of the given node."""
-<<<<<<< HEAD
-        ip = self._get_cached_node(node_id=node_id)["ip"]
-        if ip.lower() in ["pending", "provisioning"] or not ip:
-=======
         ip = self._get_cached_node(node_id=node_id)['ip']
         if ip.lower() in ['pending', 'provisioning'] or not ip:
->>>>>>> a8902739
             return None
         return ip
 
     def internal_ip(self, node_id):
         """Returns the internal ip (Ray ip) of the given node."""
-<<<<<<< HEAD
-        ip = self._get_cached_node(node_id=node_id)["ip"]
-        if ip.lower() in ["pending", "provisioning"] or not ip:
-=======
         ip = self._get_cached_node(node_id=node_id)['ip']
         if ip.lower() in ['pending', 'provisioning'] or not ip:
->>>>>>> a8902739
             return None
-
         return ip
 
     def create_node(self, node_config, tags, count):
@@ -147,15 +111,9 @@
         region = self.provider_config['region']
         vm_id = self.fluidstack_client.create_instance(
             instance_type=ttype, region=region, ssh_pub_key=self.ssh_public_key)
-
         if vm_id is None:
-<<<<<<< HEAD
             raise fluidstack_utils.FluidstackAPIError(
-                "Failed to launch instance.")
-=======
-            raise FluidstackAPIError('Failed to launch instance.')
->>>>>>> a8902739
-
+                'Failed to launch instance.')
         self.fluidstack_client.add_tags(vm_id, config_tags)
         instances = self.fluidstack_client.list_instances()
         for instance in instances:
@@ -166,22 +124,10 @@
             time.sleep(30)
             instance = self.fluidstack_client.info(vm_id)
             if instance['status'] == 'Error Creating':
-<<<<<<< HEAD
                 raise fluidstack_utils.FluidstackAPIError(
-                    "Failed to launch instance")
-            if instance['status'] == "Running":
-                break
-
-        ########
-        # TODO #
-        ########
-        # May need to poll list_instances() to wait for booting
-        # to finish before returning.
-=======
-                raise FluidstackAPIError('Failed to launch instance')
+                    'Failed to launch instance')
             if instance['status'] == 'Running':
                 break
->>>>>>> a8902739
 
     @synchronized
     def set_node_tags(self, node_id, tags):
